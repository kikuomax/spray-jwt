organization := "com.github.kikuomax"

name         := "spray-jwt-shapeless2"

version      := "0.0.3"

crossScalaVersions := Seq("2.11.4", "2.10.4")

scalacOptions := Seq("-unchecked", "-feature", "-deprecation", "-encoding", "utf8")

<<<<<<< HEAD
libraryDependencies ++= Seq(
  "io.spray"          %% "spray-routing-shapeless2" % "1.3.2",
  "com.typesafe.akka" %% "akka-actor"               % "2.3.8",
  "com.nimbusds"      %  "nimbus-jose-jwt"          % "3.5"
)
=======
libraryDependencies ++= {
  val sprayV = "1.3.2"
  Seq(
    "io.spray"          %% "spray-routing"   % sprayV,
    "io.spray"          %% "spray-testkit"   % sprayV % "test",
    "com.typesafe.akka" %% "akka-actor"      % "2.3.8",
    "com.nimbusds"      %  "nimbus-jose-jwt" % "3.5",
    "org.specs2"        %% "specs2-core"     % "2.3.13" % "test"
  )
}
>>>>>>> 0611af49

publishMavenStyle := true

publishTo := {
  val prefix = "https://oss.sonatype.org/"
  if (isSnapshot.value)
    Some("snapshots" at prefix + "content/repositories/snapshots")
  else
    Some("releases" at prefix +"service/local/staging/deploy/maven2")
}

publishArtifact in Test := false

licenses := Seq("MIT License" -> url("http://opensource.org/licenses/MIT"))

homepage := Some(url("https://github.com/kikuomax/spray-jwt"))

pomExtra := (
  <scm>
    <url>https://github.com/kikuomax/spray-jwt.git</url>
    <connection>scm:git:https://github.com/kikuomax/spray-jwt.git</connection>
  </scm>
  <developers>
    <developer>
      <id>kikuomax</id>
      <name>Kikuo Emoto</name>
      <url>https://github.com/kikuomax</url>
    </developer>
  </developers>
)<|MERGE_RESOLUTION|>--- conflicted
+++ resolved
@@ -8,24 +8,16 @@
 
 scalacOptions := Seq("-unchecked", "-feature", "-deprecation", "-encoding", "utf8")
 
-<<<<<<< HEAD
-libraryDependencies ++= Seq(
-  "io.spray"          %% "spray-routing-shapeless2" % "1.3.2",
-  "com.typesafe.akka" %% "akka-actor"               % "2.3.8",
-  "com.nimbusds"      %  "nimbus-jose-jwt"          % "3.5"
-)
-=======
 libraryDependencies ++= {
   val sprayV = "1.3.2"
   Seq(
-    "io.spray"          %% "spray-routing"   % sprayV,
+    "io.spray"          %% "spray-routing-shapeless2"   % sprayV,
     "io.spray"          %% "spray-testkit"   % sprayV % "test",
     "com.typesafe.akka" %% "akka-actor"      % "2.3.8",
     "com.nimbusds"      %  "nimbus-jose-jwt" % "3.5",
     "org.specs2"        %% "specs2-core"     % "2.3.13" % "test"
   )
 }
->>>>>>> 0611af49
 
 publishMavenStyle := true
 
